--- conflicted
+++ resolved
@@ -4,10 +4,6 @@
 import astropy.units as u
 import sys
 import os
-<<<<<<< HEAD
-from numba import njit
-=======
->>>>>>> 12970453
 from dataclasses import dataclass, field
 
 
@@ -212,189 +208,6 @@
         return (tCOM, vCOM)
 
 
-<<<<<<< HEAD
-class Magneticum:
-    """
-    Collection of methods to retrieve data from Magneticum snapshots and subfind data.
-    Requires python module 'g3read' from Antonio!!! You can find g3read at https://github.com/aragagnin/g3read 
-    """
-    munit       = 1.e10 # Msun
-    KPC_TO_CM   = 3.086e21
-    KEV_TO_ERG  = 1.602e-9
-    G           = 6.6726e-8
-    mp          = 1.672623e-24
-    kB          = 1.380658e-16
-    pc          = 3.085678e18
-    YR_TO_SEC   = 3.1557e7
-
-    @staticmethod
-    def get_halo_data( groupbase: str, GRNR: int ) -> tuple:
-        """
-        returns tuple (center, Mstar, SFR, Mvir, Rvir, R25K, SVEL, SZ, SLEN, SOFF) from group GRNR
-        """
-        for halo in matcha.yield_haloes( groupbase, with_ids=True, ihalo_start=GRNR, ihalo_end=GRNR, blocks=('GPOS','MSTR','R25K','MVIR','RVIR') ):
-            halo_center = halo["GPOS"]
-            halo_Mstar = halo["MSTR"][5] # stellar mass within R25K
-            halo_R25K = halo["R25K"]
-            halo_Mvir = halo["MVIR"]
-            halo_Rvir = halo["RVIR"]
-
-            for subhalo in matcha.yield_subhaloes( groupbase, with_ids=True, halo_ids=halo['ids'], halo_goff=halo['GOFF'], ihalo=halo['ihalo'], blocks=('SPOS','SCM ','SVEL','SSFR','SZ  ','SLEN','SOFF') ):
-                subhalo_center = subhalo["SPOS"]
-                subhalo_vel = subhalo["SVEL"]
-                subhalo_SFR = subhalo["SSFR"]
-                subhalo_SZ = subhalo["SZ  "]
-                subhalo_SLEN = subhalo["SLEN"]
-                subhalo_SOFF = subhalo["SOFF"]
-                break
-
-        return (subhalo_center, halo_Mstar, subhalo_SFR, halo_Mvir, halo_Rvir, halo_R25K, subhalo_vel, subhalo_SZ, subhalo_SLEN, subhalo_SOFF)
-
-    @staticmethod
-    def get_halo_GRNR( groupbase, FSUB ):
-        halo_NSUB = np.array([])
-        for k in range(16):
-            halo_NSUB = np.append( halo_NSUB, g3.read_new(groupbase+"."+str(k), "NSUB", 0, is_snap=False) )
-            if FSUB < np.sum(halo_NSUB):
-                break
-        j = 0
-        while ( np.sum(halo_NSUB[:j+1])-FSUB <= 0 ):
-            j = j+1
-        return j
-
-    # @staticmethod
-    # def get_index_list_2(halo_pid, ptype_pid):
-    #     ind_all = np.zeros_like(ptype_pid)
-    #     for i in tqdm.trange(len(ptype_pid)):
-    #         if np.any( ptype_pid[i] == halo_pid ):
-    #             ind_all[i] = 1
-    #     return ind_all
-
-    @staticmethod
-    def get_index_list(halo_pid, ptype_pid):
-        """
-        Match particle ids that are bound to the halo, super fast!
-        """
-        ind_all = np.zeros_like(ptype_pid)
-        hid = np.sort(halo_pid)
-        pid = np.sort(ptype_pid)
-        lend = True
-        # icountall = 0
-        icountarr1 = 0
-        icountarr2 = 0
-        pbar = tqdm.tqdm(total=len(pid)-1, colour='red')
-        while lend:
-            if pid[icountarr2] == hid[icountarr1]:
-                ind_all[icountarr2] = 1
-                # icountall += 1
-                icountarr1 += 1
-                icountarr2 += 1
-                pbar.update(1)
-            else:
-                if pid[icountarr2] < hid[icountarr1]:
-                    icountarr2 += 1
-                    pbar.update(1)
-                else:
-                    icountarr1 += 1
-
-            if icountarr2 == len(pid) or icountarr1 == len(hid):
-                lend = False
-            
-        pbar.close()
-
-        return ind_all.astype(bool)
-
-    @staticmethod
-    def halo_gas(sb, ce, rad):
-        return g3.read_particles_in_box(snap_file_name=sb, center=ce, d=rad, blocks=["POS ", "VEL ", "MASS", "RHO ", "NH  ", "NE  ", "SFR ", "Zs  ", "HSML", "ID  "], ptypes=0)
-
-    @staticmethod
-    def halo_stars(sb, ce, rad):
-        return g3.read_particles_in_box(snap_file_name=sb, center=ce, d=rad, blocks=["POS ", "VEL ", "MASS", "iM  ", "AGE ", "Zs  ", "HSMS", "ID  "], ptypes=4)
-    
-    @staticmethod
-    def spec_ang_mom(mass, pos, vel):
-        return np.sum( np.cross( (mass*pos.T).T, vel, axis=1 ), axis=0 ) / np.sum(mass) 
-
-    ### Cosmology
-    def load_FlatLCDM(self):
-        head = g3.GadgetFile(self.snapbase+".0").header
-        self.h = head.HubbleParam
-        Om0 = head.Omega0
-        self.zz_c = head.redshift
-        self.aa_c = 1. / (1. + self.zz_c)
-        
-        self.cos = FlatLambdaCDM( H0 = self.h*100, Om0 = Om0 )
-
-    def agez(self, z):
-        return self.cos.age(z).to("Myr").value
-
-    def age(self, a):
-        """
-        Age of universe given its scalefactor in Myr
-        """
-        return self.cos.age(1./a-1.).to("Myr").value
-
-    def age_part(self, a):
-        """
-        Age of particle born at scalefactor 'a' in Myr
-        """
-        return ( self.age(self.aa_c) - self.age(a) )
-
-    def lum_dist(self, a):
-        """
-        luminosity distance given scale factor a in Mpc
-        """
-        return self.cos.luminosity_distance(1./a-1.).value
-
-    def ang_dist(self, a):
-        """
-        angular distance given scale factor a in Mpc
-        """
-        return self.lum_dist(a) / a / a
-
-    def pos_to_phys(self, pos):
-        return pos * self.aa_c / self.h
-
-    def vel_to_phys(self, vel):
-        return vel * np.sqrt(self.aa_c)
-
-    def mass_to_phys(self, mass):
-        return mass * self.munit / self.h
-    
-    @staticmethod
-    # @njit
-    def find_COM(pos, vel, mass, outer):
-        steps = np.arange(1,int(outer)+1)[::-1]
-        pCOM = np.zeros(3)
-        vCOM = np.zeros(3)
-        n = len(vel)
-        range_frac = .9
-        N = int(range_frac * n - 1.)
-        for rad in steps:
-            rr = np.sqrt( pos[:,0]**2 + pos[:,1]**2 + pos[:,2]**2 ) # np.linalg.norm(pos,axis=1) # length of each postition vector
-            vv = np.sqrt( vel[:,0]**2 + vel[:,1]**2 + vel[:,2]**2 ) # np.linalg.norm(vel,axis=1) # length of each velocity vector
-            
-            ii = np.argsort(np.abs(vv))
-            
-            vrange = np.abs( vv[ ii[N] ] )
-
-            kk = (rr <= rad) & (vv <= vrange)
-
-            p0 = np.array( [ np.sum( mass[kk]*pos[:,0][kk] ), np.sum( mass[kk]*pos[:,1][kk] ), np.sum( mass[kk]*pos[:,2][kk] ) ] ) / np.sum(mass[kk])
-            v0 = np.array( [ np.sum( mass[kk]*vel[:,0][kk] ), np.sum( mass[kk]*vel[:,1][kk] ), np.sum( mass[kk]*vel[:,2][kk] ) ] ) / np.sum(mass[kk])
-
-            pos -= p0
-            vel -= v0
-
-            pCOM += p0
-            vCOM += v0
-
-        return (pCOM, vCOM)
-
-
-=======
->>>>>>> 12970453
 
 
 @dataclass
@@ -416,11 +229,7 @@
     R25K: float             = 1.
     Svel: float             = 1.
     sZ: float               = 1.
-<<<<<<< HEAD
-    redshift: float         = 0.
-=======
     redshift: float         = 0.01
->>>>>>> 12970453
     
     ##--- Derived from snapshot ---##
     Rshm: float             = 1.
@@ -433,15 +242,9 @@
     
     
     ##--- Derived from PHOX .fits files
-<<<<<<< HEAD
-    Xph_agn: dict           = field(default_factory=dict)
-    Xph_gas: dict           = field(default_factory=dict)
-    Xph_xrb: dict           = field(default_factory=dict)
-=======
     # Xph_agn: dict           = field(default_factory=dict)
     # Xph_gas: dict           = field(default_factory=dict)
     # Xph_xrb: dict           = field(default_factory=dict)
->>>>>>> 12970453
     
     ##--- Derived from which Magneticum Box ---##
     groupbase: str          = "./Box4/uhr_test/groups_136/sub_136"
@@ -505,15 +308,6 @@
 
         else:
             self.load_FlatLCDM()
-<<<<<<< HEAD
-            self.redshift = self.zz_c
-            self.set_GRNR()
-            self.center, self.Mstar, self.SFR, self.Mvir, self.Rvir, self.R25K, self.Svel, self.sZ, self.SLEN, self.SOFF = self.get_halo_data(self.groupbase, self.GRNR)
-            self.set_index_list()
-            self.set_Rshm()
-            self.set_bVal()
-            self.set_Xph()
-=======
             # self.redshift = self.zz_c
             self.set_GRNR()
             self.center, self.Mstar, self.SFR, self.Mvir, self.Rvir, self.R25K, self.Svel, self.sZ = self.get_halo_data(self.groupbase, self.GRNR)
@@ -521,7 +315,6 @@
             self.set_Rshm()
             self.set_bVal()
             # self.set_Xph()
->>>>>>> 12970453
             self.set_st_met()
             self.set_gas_met()
 
@@ -547,14 +340,6 @@
     def set_GRNR(self) -> None:
         self.GRNR = super().get_halo_GRNR( self.groupbase, self.FSUB)
 
-<<<<<<< HEAD
-    def set_index_list(self):
-        PIDs = np.array([])
-        for k in range(5):
-            PIDs = np.append(PIDs,g3.read_new(self.groupbase+"."+str(k), "PID ",2))
-        halo_pids = PIDs[self.SOFF:self.SOFF+self.SLEN+1]
-        self.indlist = super().get_index_list(halo_pids, self.get_stars()["ID  "]).astype(bool)
-=======
     @property
     def Dlum(self):
         return super().lum_dist_z(self.redshift)
@@ -567,7 +352,6 @@
                     break
                 i+=1
         self.indlist = super().get_index_list_bool(subhalo['ids'], self.get_stars()["ID  "])
->>>>>>> 12970453
 
     def set_center(self) -> None:
         self.set_GRNR
@@ -599,17 +383,11 @@
         
         stars = self.get_stars()
         mass = stars["MASS"][self.indlist]
-<<<<<<< HEAD
-        
-        st_rad =  g3.to_spherical(stars["POS "][self.indlist], self.center).T[0]
-        less = st_rad <= .1*self.Rvir
-=======
         pos = self.pos_to_phys(stars["POS "][self.indlist] - self.center)
         vel = self.vel_to_phys(stars["VEL "][self.indlist]) - self.Svel
                 
         st_rad =  g3.to_spherical(pos, [0,0,0]).T[0]
         less = st_rad <= .1*self.pos_to_phys(self.Rvir)
->>>>>>> 12970453
         
         st_mass = np.sum(mass[less])
         
@@ -618,9 +396,6 @@
         for dr in [1., .1, .01, .001, 1.e-4, 1.e-5]:
             while np.sum(mass[st_rad <= r+dr]) <= .5*st_mass:
                 r += dr   
-<<<<<<< HEAD
-        self.Rshm = round(self.pos_to_phys(r),5)
-=======
 
         k, _ = self.find_COM(pos,vel,mass,5*r)
         
@@ -645,7 +420,6 @@
         # ax.set_ylabel("Y")
         # ax.set_zlabel("Z")
         # plt.show()
->>>>>>> 12970453
         
 
     def set_bVal(self):
@@ -656,21 +430,6 @@
         stars = self.get_stars()
         mass = self.mass_to_phys( stars["MASS"][self.indlist] )
         pos = self.pos_to_phys( stars["POS "][self.indlist] - self.center )
-<<<<<<< HEAD
-        vel = self.vel_to_phys( stars["VEL "][self.indlist] - self.Svel )
-    
-        k, _ = self.find_COM(pos,vel,mass,3.*self.Rshm)
-    
-        pos = pos - k
-        # vel = vel - l
-        rad = g3.to_spherical(pos, [0,0,0]).T[0]
-        mask = ( rad <= 3.*self.Rshm )
-
-
-        st_mass_ph = np.sum(mass[mask]) 
-
-        self.Mstar = st_mass_ph
-=======
         vel = self.vel_to_phys( stars["VEL "][self.indlist] ) - self.Svel
     
         nCOM, nVOM = self.find_COM(pos,vel,mass,4.*self.Rshm)
@@ -685,7 +444,6 @@
 
         self.Mstar = st_mass_ph 
 
->>>>>>> 12970453
         self.bVal = np.log10( np.linalg.norm(self.spec_ang_mom(mass[mask], pos[mask], vel[mask])) ) - 2./3. * np.log10(st_mass_ph)        
     
     def set_Xph(self):
@@ -705,11 +463,7 @@
             try:
                 self.Xph_gas["PHE"] = np.array(tbl_gas["PHE"])
                 self.Xph_agn["PHE"] = np.array(tbl_agn["PHE"])
-<<<<<<< HEAD
-                self.Xph_xrb["PHE"] = np.array(tbl_xrb["PHE"])
-=======
                 
->>>>>>> 12970453
             except KeyError:
                 raise KeyError("No column name called 'PHE' or 'PHOTON_ENERGY' found")
         
@@ -726,10 +480,6 @@
             self.Xph_xrb["YPOS"] = np.array(tbl_xrb["POS_Y"])
         except KeyError:
             raise KeyError("No coolumn name called 'YPOS' found")
-<<<<<<< HEAD
-        
-=======
->>>>>>> 12970453
 
     def get_gas(self):
         return super().halo_gas( self.snapbase, self.center, self.Rvir )
@@ -744,60 +494,6 @@
     @property
     def stars(self):
         return self.get_stars()
-<<<<<<< HEAD
-
-    def set_st_met(self):
-        stars = self.stars
-        age = self.age_part(stars["AGE "]) # Myrs
-        age_c = (age <= 100)
-        mass = stars["MASS"]
-        iM = self.mass_to_phys( stars["iM  "] )
-        Zs = self.mass_to_phys( stars["Zs  "] )
-
-        if len(mass[age_c]) > 0:
-                
-            Zstar = np.sum(Zs[:,1:][age_c],axis=1) / (iM[age_c] - np.sum(Zs[age_c],axis=1)) / .02 # normalized by solar metallicity
-            logOH12_st = 12 + np.log10( Zs[:,3][age_c] / 16 / (iM[age_c] - np.sum(Zs[age_c],axis=1)) )
-            logFeH_st = np.log10( Zs[:,-2][age_c] / 55.85 / (iM[age_c] - np.sum(Zs[age_c],axis=1)) )
-
-            self.logOH12_s = np.average(logOH12_st, weights = mass[age_c])
-            self.logFeH_s = np.average(logFeH_st, weights = mass[age_c])
-            self.Zgal_s = np.average(Zstar, weights = mass[age_c])
-
-        else:
-            Zstar = np.sum(Zs[:,1:],axis=1) / (iM - np.sum(Zs,axis=1)) / .02 # normalized by solar metallicity
-            logOH12_st = 12 + np.log10( Zs[:,3] / 16 / (iM - np.sum(Zs,axis=1)) )
-            logFeH_st = np.log10( Zs[:,-2] / 55.85 / (iM - np.sum(Zs,axis=1)) )
-
-            self.logOH12_s = np.average(logOH12_st, weights = mass)
-            self.logFeH_s = np.average(logFeH_st, weights = mass)
-            self.Zgal_s = np.average( Zstar, weights = mass )
-
-    def set_gas_met(self):
-        gas = self.gas
-        sfr = gas["SFR "]
-        sfr_c = (sfr > 0)
-        mass = gas["MASS"]
-        Zs = self.mass_to_phys( gas["Zs  "] )
-
-        if len(mass[sfr_c]) > 0:
-                
-            Zgas = np.sum(Zs[:,1:][sfr_c],axis=1) / (mass[sfr_c] - np.sum(Zs[sfr_c],axis=1)) / .02 # normalized by solar metallicity
-            logOH12_gas = 12 + np.log10( Zs[:,3][sfr_c] / 16 / (mass[sfr_c] - np.sum(Zs[sfr_c],axis=1)) )
-
-            self.logOH12_g = np.average(logOH12_gas, weights = mass[sfr_c])
-            self.Zgal_g = np.average(Zgas, weights = mass[sfr_c])
-
-        else:
-            Zgas = np.sum(Zs[:,1:],axis=1) / (mass - np.sum(Zs,axis=1)) / .02 # normalized by solar metallicity
-            logOH12_gas = 12 + np.log10( Zs[:,3] / 16 / (mass - np.sum(Zs,axis=1)) )
-
-            self.logOH12_g = np.average(logOH12_gas, weights = mass)
-            self.Zgal_g = np.average(Zgas, weights = mass)
-            
-
-
-=======
 
     def set_st_met(self):
         stars = self.stars
@@ -870,7 +566,6 @@
         return np.column_stack( np.matmult(matr,pos[:,0]), np.matmult(matr,pos[:,1]), np.matmult(matr,pos[:,2]) )
 
 
->>>>>>> 12970453
     def add_luminosities(self):
         stars = self.get_stars
         rad = self.pos_to_phys( g3.to_spherical( stars["POS "], self.center ).T[0] )
@@ -923,86 +618,6 @@
         gal_dict = np.load(npy_obj, allow_pickle=True).item()
         return gal_dict
 
-<<<<<<< HEAD
-    def get_num_XRB(self, Tobs: float = 1., Aeff: float = 1.):
-        """
-        Returns tuple containing number of XRBs and array of luminosities
-        """
-        indx_pckg_end = np.where( np.diff(self.Xph_xrb) <= 0)[0]
-        numXRB = len(indx_pckg_end) + 1
-        lum = np.zeros(numXRB)
-        for i,ind in enumerate(indx_pckg_end):
-            lum[i] = self.calc_lum( self.Xph_xrb[ind,ind+1], Tobs, Aeff, self.lum_dist )
-
-        return (numXRB, lum)
-
-    @staticmethod
-    def calc_lum( phArr: np.ndarray, Tobs: float = 1., Aeff: float = 1., Dlum: float = 1. ):
-       return phArr * super().KEV_TO_ERG / Tobs / Aeff * Dlum * Dlum
-
-
-if __name__ == "__main__":
-    
-    import matplotlib.pyplot as plt
-    groupbase = "/home/lcladm/Studium/Masterarbeit/test/dorc/uhr_test/groups_136/sub_136"
-    snapbase = "/home/lcladm/Studium/Masterarbeit/test/dorc/uhr_test/snapdir_136/snap_136"
-    phbase = "/home/lcladm/Studium/Masterarbeit/R136_AGN_fix/fits/"
-
-    head = g3.GadgetFile(snapbase+".0").header
-    h = head.HubbleParam
-    mass25K = np.zeros(4002)
-    halo_FSUB = np.zeros(4002)
-    halo_rad25K = np.zeros(4002)
-    for i,halo in enumerate(tqdm.tqdm(matcha.yield_haloes(groupbase,with_ids=True,ihalo_start=0,ihalo_end=2000,blocks=('MSTR','FSUB','R25K'),use_cache=False))):
-        mass25K[i]         = halo['MSTR'][5] * 1e10 / h
-        halo_FSUB[i]       = halo['FSUB']
-        halo_rad25K[i]     = halo['R25K']
-    sel = (mass25K >= 9.e9) & (mass25K <= 1.e14) & (halo_rad25K > 0.)
-    halo_FSUB = halo_FSUB[sel]
-
-    gal_dict = {}
-    ii = 0
-    for fsub in tqdm.tqdm(halo_FSUB):
-        key = f"{int(fsub):06d}"
-        temp_gal = Galaxy(int(fsub),groupbase=groupbase,snapbase=snapbase,Xph_base=phbase)
-        temp_gal.load
-        gal_dict[key] = temp_gal
-        i+=1
-        if i%50 == 0:
-            np.save("gal_data_temp.npy", gal_dict)
-        
-
-    np.save("gal_data.npy", gal_dict)
-
-    # gal_dict = Galaxy.gal_dict_from_npy("gal_data.npy")
-    # for key in tqdm.tqdm(gal_dict.keys()):
-    #     x = gal_dict[key]
-    #     x.load_FlatLCDM()
-    #     stars = x.stars
-    #     age = x.age_part(stars["AGE "])
-    #     age_c = (age <= 100)
-    #     mass = stars["MASS"]
-    #     if len(mass[age_c]) == 0:
-    #         continue
-    #     iM = x.mass_to_phys( stars["iM  "] )
-    #     Zs = x.mass_to_phys( stars["Zs  "] )
-    #     Zstar = np.sum(Zs[:,1:][age_c],axis=1) / (iM[age_c] - np.sum(Zs[age_c],axis=1))
-    #     logOH12 = 12 + np.log10( Zs[:,3][age_c] / 16 / (iM[age_c] - np.sum(Zs[age_c],axis=1)) )
-    #     # print(logOH12)
-    #     Zgal = np.average(logOH12, weights=mass[age_c]) # np.average(Zstar, weights=mass[age_c]/np.sum(mass[age_c]))
-    #     plt.plot(np.log10(x.Mstar/1.e10*.7),Zgal,lw=0.,c='k',marker='o',ms=5.)
-    # plt.show()
-        
-    # # x = Galaxy(1414,groupbase=groupbase,snapbase=snapbase,Xph_base=phbase)
-    # y = Galaxy(6463,groupbase=groupbase,snapbase=snapbase,Xph_base=phbase)
-    # z = Galaxy(10859,groupbase=groupbase,snapbase=snapbase,Xph_base=phbase)
-    # #x.load
-    # y.load
-    # z.load
-    # #print(x)
-    # print(y)
-    # print(z)
-=======
     
 
     # @staticmethod
@@ -1470,6 +1085,5 @@
     plt.ylabel(r"$\log(L_{\mathrm{X}}^{.5-8\,\mathrm{keV}} / \mathrm{SFR})$",fontsize=14)
     plt.show()
     
->>>>>>> 12970453
 
     #x.add_luminosities()